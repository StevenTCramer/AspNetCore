
trigger:
- master
- release/*

jobs:
- template: jobs/default-build.yml
  parameters:
<<<<<<< HEAD
    agentOs: Windows
    jobName: Windows_FastCheck
    jobDisplayName: Windows - Fast Check
    buildArgs: "/t:FastCheck"
    artifacts:
      publish: false
- template: jobs/default-build.yml
  parameters:
    agentOs: Windows
    jobName: Compile_Windows
    jobDisplayName: "Build: Windows"
    buildArgs: "/p:SkipTests=true"
    artifacts:
      publish: false
- job: RepoBuilds
  pool:
    vmImage: vs2017-win2016
  strategy:
    maxParallel: 3
    matrix:
      DataProtection:
        _FolderName: DataProtection
      WebSockets:
        _FolderName: WebSockets
  steps:
  - script: src/$(_FolderName)/build.cmd -ci
    displayName: Run src/$(_FolderName)/build.cmd
  - task: PublishTestResults@2
    displayName: Publish test results
    condition: always()
    inputs:
      testRunner: vstest
      testResultsFiles: 'src/$(_FolderName)/artifacts/logs/**/*.trx'
=======
    jobName: PR_FastCheck
    jobDisplayName: Fast Check
    agentOs: Windows
    buildArgs: "/t:FastCheck"
- template: jobs/default-build.yml
  parameters:
    jobName: Windows_Build
    jobDisplayName: "Build: Windows"
    agentOs: Windows
    beforeBuild:
    - powershell: "& ./src/IISIntegration/tools/UpdateIISExpressCertificate.ps1"
      displayName: Setup IISExpress test certificates
>>>>>>> 25812764
- template: jobs/iisintegration-job.yml
  parameters:
    TestGroupName: IIS
    SkipIISTests: false
    SkipIISExpressTests: true
    SkipIISForwardsCompatibilityTests: true
    SkipIISBackwardsCompatibilityTests: true
- template: jobs/iisintegration-job.yml
  parameters:
    TestGroupName: IISExpress
    SkipIISTests: true
    SkipIISExpressTests: false
    SkipIISForwardsCompatibilityTests: true
    SkipIISBackwardsCompatibilityTests: true
- template: jobs/iisintegration-job.yml
  parameters:
    TestGroupName: IISForwardCompat
    SkipIISTests: true
    SkipIISExpressTests: true
    SkipIISForwardsCompatibilityTests: false
    SkipIISBackwardsCompatibilityTests: true
- template: jobs/iisintegration-job.yml
  parameters:
    TestGroupName: IISBackCompat
    SkipIISTests: true
    SkipIISExpressTests: true
    SkipIISForwardsCompatibilityTests: true
    SkipIISBackwardsCompatibilityTests: false<|MERGE_RESOLUTION|>--- conflicted
+++ resolved
@@ -6,41 +6,6 @@
 jobs:
 - template: jobs/default-build.yml
   parameters:
-<<<<<<< HEAD
-    agentOs: Windows
-    jobName: Windows_FastCheck
-    jobDisplayName: Windows - Fast Check
-    buildArgs: "/t:FastCheck"
-    artifacts:
-      publish: false
-- template: jobs/default-build.yml
-  parameters:
-    agentOs: Windows
-    jobName: Compile_Windows
-    jobDisplayName: "Build: Windows"
-    buildArgs: "/p:SkipTests=true"
-    artifacts:
-      publish: false
-- job: RepoBuilds
-  pool:
-    vmImage: vs2017-win2016
-  strategy:
-    maxParallel: 3
-    matrix:
-      DataProtection:
-        _FolderName: DataProtection
-      WebSockets:
-        _FolderName: WebSockets
-  steps:
-  - script: src/$(_FolderName)/build.cmd -ci
-    displayName: Run src/$(_FolderName)/build.cmd
-  - task: PublishTestResults@2
-    displayName: Publish test results
-    condition: always()
-    inputs:
-      testRunner: vstest
-      testResultsFiles: 'src/$(_FolderName)/artifacts/logs/**/*.trx'
-=======
     jobName: PR_FastCheck
     jobDisplayName: Fast Check
     agentOs: Windows
@@ -53,7 +18,6 @@
     beforeBuild:
     - powershell: "& ./src/IISIntegration/tools/UpdateIISExpressCertificate.ps1"
       displayName: Setup IISExpress test certificates
->>>>>>> 25812764
 - template: jobs/iisintegration-job.yml
   parameters:
     TestGroupName: IIS
