// Copyright (c) .NET Foundation. All rights reserved.
// Licensed under the Apache License, Version 2.0. See License.txt in the project root for license information.

using System;
using System.Buffers;
using System.Collections.Generic;
using System.Diagnostics;
using System.IO;
using System.Runtime.ExceptionServices;
using System.Runtime.InteropServices;
using MessagePack;
using MessagePack.Formatters;
using Microsoft.AspNetCore.Connections;
using Microsoft.AspNetCore.Internal;
using Microsoft.Extensions.Options;

namespace Microsoft.AspNetCore.SignalR.Protocol
{
    /// <summary>
    /// Implements the SignalR Hub Protocol using MessagePack.
    /// </summary>
    public class MessagePackHubProtocol : IHubProtocol
    {
        private const int ErrorResult = 1;
        private const int VoidResult = 2;
        private const int NonVoidResult = 3;

        private IFormatterResolver _resolver;

        private static readonly string ProtocolName = "messagepack";
        private static readonly int ProtocolVersion = 1;
        private static readonly int ProtocolMinorVersion = 0;
        
        /// <inheritdoc />
        public string Name => ProtocolName;

        /// <inheritdoc />
        public int Version => ProtocolVersion;

        /// <inheritdoc />
        public int MinorVersion => ProtocolMinorVersion;

        /// <inheritdoc />
        public TransferFormat TransferFormat => TransferFormat.Binary;

        /// <summary>
        /// Initializes a new instance of the <see cref="MessagePackHubProtocol"/> class.
        /// </summary>
        public MessagePackHubProtocol()
            : this(Options.Create(new MessagePackHubProtocolOptions()))
        { }

        /// <summary>
        /// Initializes a new instance of the <see cref="MessagePackHubProtocol"/> class.
        /// </summary>
        /// <param name="options">The options used to initialize the protocol.</param>
        public MessagePackHubProtocol(IOptions<MessagePackHubProtocolOptions> options)
        {
            var msgPackOptions = options.Value;
            SetupResolver(msgPackOptions);
        }

        private void SetupResolver(MessagePackHubProtocolOptions options)
        {
            // if counts don't match then we know users customized resolvers so we set up the options
            // with the provided resolvers
            if (options.FormatterResolvers.Count != SignalRResolver.Resolvers.Count)
            {
                _resolver = new CombinedResolvers(options.FormatterResolvers);
                return;
            }

            for (var i = 0; i < options.FormatterResolvers.Count; i++)
            {
                // check if the user customized the resolvers
                if (options.FormatterResolvers[i] != SignalRResolver.Resolvers[i])
                {
                    _resolver = new CombinedResolvers(options.FormatterResolvers);
                    return;
                }
            }

            // Use optimized cached resolver if the default is chosen
            _resolver = SignalRResolver.Instance;
        }

        /// <inheritdoc />
        public bool IsVersionSupported(int version)
        {
            return version == Version;
        }

        /// <inheritdoc />
        public bool TryParseMessage(ref ReadOnlySequence<byte> input, IInvocationBinder binder, out HubMessage message)
        {
            if (!BinaryMessageParser.TryParseMessage(ref input, out var payload))
            {
                message = null;
                return false;
            }

            var arraySegment = GetArraySegment(payload);

            message = ParseMessage(arraySegment.Array, arraySegment.Offset, binder, _resolver);
            return true;
        }

        private static ArraySegment<byte> GetArraySegment(in ReadOnlySequence<byte> input)
        {
            if (input.IsSingleSegment)
            {
                var isArray = MemoryMarshal.TryGetArray(input.First, out var arraySegment);
                // This will never be false unless we started using un-managed buffers
                Debug.Assert(isArray);
                return arraySegment;
            }

            // Should be rare
            return new ArraySegment<byte>(input.ToArray());
        }

        private static HubMessage ParseMessage(byte[] input, int startOffset, IInvocationBinder binder, IFormatterResolver resolver)
        {
            MessagePackBinary.ReadArrayHeader(input, startOffset, out var readSize);
            startOffset += readSize;

            var messageType = ReadInt32(input, ref startOffset, "messageType");

            switch (messageType)
            {
                case HubProtocolConstants.InvocationMessageType:
                    return CreateInvocationMessage(input, ref startOffset, binder, resolver);
                case HubProtocolConstants.StreamInvocationMessageType:
                    return CreateStreamInvocationMessage(input, ref startOffset, binder, resolver);
                case HubProtocolConstants.StreamItemMessageType:
                    return CreateStreamItemMessage(input, ref startOffset, binder, resolver);
                case HubProtocolConstants.CompletionMessageType:
                    return CreateCompletionMessage(input, ref startOffset, binder, resolver);
                case HubProtocolConstants.CancelInvocationMessageType:
                    return CreateCancelInvocationMessage(input, ref startOffset);
                case HubProtocolConstants.PingMessageType:
                    return PingMessage.Instance;
                case HubProtocolConstants.CloseMessageType:
                    return CreateCloseMessage(input, ref startOffset);
                case HubProtocolConstants.StreamCompleteMessageType:
                    return CreateStreamCompleteMessage(input, ref startOffset);
                default:
                    // Future protocol changes can add message types, old clients can ignore them
                    return null;
            }
        }

        private static HubMessage CreateInvocationMessage(byte[] input, ref int offset, IInvocationBinder binder, IFormatterResolver resolver)
        {
            var headers = ReadHeaders(input, ref offset);
            var invocationId = ReadInvocationId(input, ref offset);

            // For MsgPack, we represent an empty invocation ID as an empty string,
            // so we need to normalize that to "null", which is what indicates a non-blocking invocation.
            if (string.IsNullOrEmpty(invocationId))
            {
                invocationId = null;
            }

            var target = ReadString(input, ref offset, "target");

            try
            {
                var parameterTypes = binder.GetParameterTypes(target);
                var arguments = BindArguments(input, ref offset, parameterTypes, resolver);
                return ApplyHeaders(headers, new InvocationMessage(invocationId, target, arguments));
            }
            catch (Exception ex)
            {
                return new InvocationBindingFailureMessage(invocationId, target, ExceptionDispatchInfo.Capture(ex));
            }
        }

        private static HubMessage CreateStreamInvocationMessage(byte[] input, ref int offset, IInvocationBinder binder, IFormatterResolver resolver)
        {
            var headers = ReadHeaders(input, ref offset);
            var invocationId = ReadInvocationId(input, ref offset);
            var target = ReadString(input, ref offset, "target");
<<<<<<< HEAD

            var parameterTypes = binder.GetParameterTypes(target);
=======
>>>>>>> 5843b541

            try
            {
                var parameterTypes = binder.GetParameterTypes(target);
                var arguments = BindArguments(input, ref offset, parameterTypes, resolver);
                return ApplyHeaders(headers, new StreamInvocationMessage(invocationId, target, arguments));
            }
            catch (Exception ex)
            {
                return new InvocationBindingFailureMessage(invocationId, target, ExceptionDispatchInfo.Capture(ex));
            }
        }

        private static StreamItemMessage CreateStreamItemMessage(byte[] input, ref int offset, IInvocationBinder binder, IFormatterResolver resolver)
        {
            var headers = ReadHeaders(input, ref offset);
            var invocationId = ReadInvocationId(input, ref offset);
            var itemType = binder.GetStreamItemType(invocationId);
            var value = DeserializeObject(input, ref offset, itemType, "item", resolver);
            return ApplyHeaders(headers, new StreamItemMessage(invocationId, value));
        }

        private static CompletionMessage CreateCompletionMessage(byte[] input, ref int offset, IInvocationBinder binder, IFormatterResolver resolver)
        {
            var headers = ReadHeaders(input, ref offset);
            var invocationId = ReadInvocationId(input, ref offset);
            var resultKind = ReadInt32(input, ref offset, "resultKind");

            string error = null;
            object result = null;
            var hasResult = false;

            switch (resultKind)
            {
                case ErrorResult:
                    error = ReadString(input, ref offset, "error");
                    break;
                case NonVoidResult:
                    var itemType = binder.GetReturnType(invocationId);
                    result = DeserializeObject(input, ref offset, itemType, "argument", resolver);
                    hasResult = true;
                    break;
                case VoidResult:
                    hasResult = false;
                    break;
                default:
                    throw new InvalidDataException("Invalid invocation result kind.");
            }

            return ApplyHeaders(headers, new CompletionMessage(invocationId, error, result, hasResult));
        }

        private static CancelInvocationMessage CreateCancelInvocationMessage(byte[] input, ref int offset)
        {
            var headers = ReadHeaders(input, ref offset);
            var invocationId = ReadInvocationId(input, ref offset);
            return ApplyHeaders(headers, new CancelInvocationMessage(invocationId));
        }

        private static CloseMessage CreateCloseMessage(byte[] input, ref int offset)
        {
            var error = ReadString(input, ref offset, "error");
            return new CloseMessage(error);
        }

        private static StreamCompleteMessage CreateStreamCompleteMessage(byte[] input, ref int offset)
        {
            var streamId = ReadString(input, ref offset, "streamId");
            var error = ReadString(input, ref offset, "error");
            if (string.IsNullOrEmpty(error))
            {
                error = null;
            }
            return new StreamCompleteMessage(streamId, error);
        }

        private static Dictionary<string, string> ReadHeaders(byte[] input, ref int offset)
        {
            var headerCount = ReadMapLength(input, ref offset, "headers");
            if (headerCount > 0)
            {
                // If headerCount is larger than int.MaxValue, things are going to go horribly wrong anyway :)
                var headers = new Dictionary<string, string>((int)headerCount, StringComparer.Ordinal);

                for (var i = 0; i < headerCount; i++)
                {
                    var key = ReadString(input, ref offset, $"headers[{i}].Key");
                    var value = ReadString(input, ref offset, $"headers[{i}].Value");
                    headers[key] = value;
                }
                return headers;
            }
            else
            {
                return null;
            }
        }

        private static object[] BindArguments(byte[] input, ref int offset, IReadOnlyList<Type> parameterTypes, IFormatterResolver resolver)
        {
            var argumentCount = ReadArrayLength(input, ref offset, "arguments");

            if (parameterTypes.Count != argumentCount)
            {
                throw new InvalidDataException(
                    $"Invocation provides {argumentCount} argument(s) but target expects {parameterTypes.Count}.");
            }

            try
            {
                var arguments = new object[argumentCount];
                for (var i = 0; i < argumentCount; i++)
                {
                    arguments[i] = DeserializeObject(input, ref offset, parameterTypes[i], "argument", resolver);
                }

                return arguments;
            }
            catch (Exception ex)
            {
                throw new InvalidDataException("Error binding arguments. Make sure that the types of the provided values match the types of the hub method being invoked.", ex);
            }
        }

        private static T ApplyHeaders<T>(IDictionary<string, string> source, T destination) where T : HubInvocationMessage
        {
            if (source != null && source.Count > 0)
            {
                destination.Headers = source;
            }

            return destination;
        }

        /// <inheritdoc />
        public void WriteMessage(HubMessage message, IBufferWriter<byte> output)
        {
            var writer = MemoryBufferWriter.Get();

            try
            {
                // Write message to a buffer so we can get its length
                WriteMessageCore(message, writer);

                // Write length then message to output
                BinaryMessageFormatter.WriteLengthPrefix(writer.Length, output);
                writer.CopyTo(output);
            }
            finally
            {
                MemoryBufferWriter.Return(writer);
            }
        }

        /// <inheritdoc />
        public ReadOnlyMemory<byte> GetMessageBytes(HubMessage message)
        {
            var writer = MemoryBufferWriter.Get();

            try
            {
                // Write message to a buffer so we can get its length
                WriteMessageCore(message, writer);

                var dataLength = writer.Length;
                var prefixLength = BinaryMessageFormatter.LengthPrefixLength(writer.Length);

                var array = new byte[dataLength + prefixLength];
                var span = array.AsSpan();

                // Write length then message to output
                var written = BinaryMessageFormatter.WriteLengthPrefix(writer.Length, span);
                Debug.Assert(written == prefixLength);
                writer.CopyTo(span.Slice(prefixLength));

                return array;
            }
            finally
            {
                MemoryBufferWriter.Return(writer);
            }
        }

        private void WriteMessageCore(HubMessage message, Stream packer)
        {
            switch (message)
            {
                case InvocationMessage invocationMessage:
                    WriteInvocationMessage(invocationMessage, packer);
                    break;
                case StreamInvocationMessage streamInvocationMessage:
                    WriteStreamInvocationMessage(streamInvocationMessage, packer);
                    break;
                case StreamItemMessage streamItemMessage:
                    WriteStreamingItemMessage(streamItemMessage, packer);
                    break;
                case CompletionMessage completionMessage:
                    WriteCompletionMessage(completionMessage, packer);
                    break;
                case CancelInvocationMessage cancelInvocationMessage:
                    WriteCancelInvocationMessage(cancelInvocationMessage, packer);
                    break;
                case PingMessage pingMessage:
                    WritePingMessage(pingMessage, packer);
                    break;
                case CloseMessage closeMessage:
                    WriteCloseMessage(closeMessage, packer);
                    break;
                case StreamCompleteMessage m:
                    WriteStreamCompleteMessage(m, packer);
                    break;
                default:
                    throw new InvalidDataException($"Unexpected message type: {message.GetType().Name}");
            }
        }

        private void WriteInvocationMessage(InvocationMessage message, Stream packer)
        {
            MessagePackBinary.WriteArrayHeader(packer, 5);
            MessagePackBinary.WriteInt32(packer, HubProtocolConstants.InvocationMessageType);
            PackHeaders(packer, message.Headers);
            if (string.IsNullOrEmpty(message.InvocationId))
            {
                MessagePackBinary.WriteNil(packer);
            }
            else
            {
                MessagePackBinary.WriteString(packer, message.InvocationId);
            }
            MessagePackBinary.WriteString(packer, message.Target);
            MessagePackBinary.WriteArrayHeader(packer, message.Arguments.Length);
            foreach (var arg in message.Arguments)
            {
                WriteArgument(arg, packer);
            }
        }

        private void WriteStreamInvocationMessage(StreamInvocationMessage message, Stream packer)
        {
            MessagePackBinary.WriteArrayHeader(packer, 5);
            MessagePackBinary.WriteInt16(packer, HubProtocolConstants.StreamInvocationMessageType);
            PackHeaders(packer, message.Headers);
            MessagePackBinary.WriteString(packer, message.InvocationId);
            MessagePackBinary.WriteString(packer, message.Target);

            MessagePackBinary.WriteArrayHeader(packer, message.Arguments.Length);
            foreach (var arg in message.Arguments)
            {
                WriteArgument(arg, packer);
            }
        }

        private void WriteStreamingItemMessage(StreamItemMessage message, Stream packer)
        {
            MessagePackBinary.WriteArrayHeader(packer, 4);
            MessagePackBinary.WriteInt16(packer, HubProtocolConstants.StreamItemMessageType);
            PackHeaders(packer, message.Headers);
            MessagePackBinary.WriteString(packer, message.InvocationId);
            WriteArgument(message.Item, packer);
        }

        private void WriteArgument(object argument, Stream stream)
        {
            if (argument == null)
            {
                MessagePackBinary.WriteNil(stream);
            }
            else
            {
                MessagePackSerializer.NonGeneric.Serialize(argument.GetType(), stream, argument, _resolver);
            }
        }

        private void WriteCompletionMessage(CompletionMessage message, Stream packer)
        {
            var resultKind =
                message.Error != null ? ErrorResult :
                message.HasResult ? NonVoidResult :
                VoidResult;

            MessagePackBinary.WriteArrayHeader(packer, 4 + (resultKind != VoidResult ? 1 : 0));
            MessagePackBinary.WriteInt32(packer, HubProtocolConstants.CompletionMessageType);
            PackHeaders(packer, message.Headers);
            MessagePackBinary.WriteString(packer, message.InvocationId);
            MessagePackBinary.WriteInt32(packer, resultKind);
            switch (resultKind)
            {
                case ErrorResult:
                    MessagePackBinary.WriteString(packer, message.Error);
                    break;
                case NonVoidResult:
                    WriteArgument(message.Result, packer);
                    break;
            }
        }

        private void WriteCancelInvocationMessage(CancelInvocationMessage message, Stream packer)
        {
            MessagePackBinary.WriteArrayHeader(packer, 3);
            MessagePackBinary.WriteInt16(packer, HubProtocolConstants.CancelInvocationMessageType);
            PackHeaders(packer, message.Headers);
            MessagePackBinary.WriteString(packer, message.InvocationId);
        }

        private void WriteStreamCompleteMessage(StreamCompleteMessage message, Stream packer)
        {
            MessagePackBinary.WriteArrayHeader(packer, 3);
            MessagePackBinary.WriteInt16(packer, HubProtocolConstants.StreamCompleteMessageType);
            MessagePackBinary.WriteString(packer, message.StreamId);
            if (message.HasError)
            {
                MessagePackBinary.WriteString(packer, message.Error);
            }
            else
            {
                MessagePackBinary.WriteNil(packer);
            }
        }

        private void WriteCloseMessage(CloseMessage message, Stream packer)
        {
            MessagePackBinary.WriteArrayHeader(packer, 2);
            MessagePackBinary.WriteInt16(packer, HubProtocolConstants.CloseMessageType);
            if (string.IsNullOrEmpty(message.Error))
            {
                MessagePackBinary.WriteNil(packer);
            }
            else
            {
                MessagePackBinary.WriteString(packer, message.Error);
            }
        }

        private void WritePingMessage(PingMessage pingMessage, Stream packer)
        {
            MessagePackBinary.WriteArrayHeader(packer, 1);
            MessagePackBinary.WriteInt32(packer, HubProtocolConstants.PingMessageType);
        }

        private void PackHeaders(Stream packer, IDictionary<string, string> headers)
        {
            if (headers != null)
            {
                MessagePackBinary.WriteMapHeader(packer, headers.Count);
                if (headers.Count > 0)
                {
                    foreach (var header in headers)
                    {
                        MessagePackBinary.WriteString(packer, header.Key);
                        MessagePackBinary.WriteString(packer, header.Value);
                    }
                }
            }
            else
            {
                MessagePackBinary.WriteMapHeader(packer, 0);
            }
        }

        private static string ReadInvocationId(byte[] input, ref int offset)
        {
            return ReadString(input, ref offset, "invocationId");
        }

        private static int ReadInt32(byte[] input, ref int offset, string field)
        {
            Exception msgPackException = null;
            try
            {
                var readInt = MessagePackBinary.ReadInt32(input, offset, out var readSize);
                offset += readSize;
                return readInt;
            }
            catch (Exception e)
            {
                msgPackException = e;
            }

            throw new InvalidDataException($"Reading '{field}' as Int32 failed.", msgPackException);
        }

        private static string ReadString(byte[] input, ref int offset, string field)
        {
            Exception msgPackException = null;
            try
            {
                var readString = MessagePackBinary.ReadString(input, offset, out var readSize);
                offset += readSize;
                return readString;
            }
            catch (Exception e)
            {
                msgPackException = e;
            }

            throw new InvalidDataException($"Reading '{field}' as String failed.", msgPackException);
        }

        private static bool ReadBoolean(byte[] input, ref int offset, string field)
        {
            Exception msgPackException = null;
            try
            {
                var readBool = MessagePackBinary.ReadBoolean(input, offset, out var readSize);
                offset += readSize;
                return readBool;
            }
            catch (Exception e)
            {
                msgPackException = e;
            }

            throw new InvalidDataException($"Reading '{field}' as Boolean failed.", msgPackException);
        }

        private static long ReadMapLength(byte[] input, ref int offset, string field)
        {
            Exception msgPackException = null;
            try
            {
                var readMap = MessagePackBinary.ReadMapHeader(input, offset, out var readSize);
                offset += readSize;
                return readMap;
            }
            catch (Exception e)
            {
                msgPackException = e;
            }

            throw new InvalidDataException($"Reading map length for '{field}' failed.", msgPackException);
        }

        private static long ReadArrayLength(byte[] input, ref int offset, string field)
        {
            Exception msgPackException = null;
            try
            {
                var readArray = MessagePackBinary.ReadArrayHeader(input, offset, out var readSize);
                offset += readSize;
                return readArray;
            }
            catch (Exception e)
            {
                msgPackException = e;
            }

            throw new InvalidDataException($"Reading array length for '{field}' failed.", msgPackException);
        }

        private static object DeserializeObject(byte[] input, ref int offset, Type type, string field, IFormatterResolver resolver)
        {
            Exception msgPackException = null;
            try
            {
                var obj = MessagePackSerializer.NonGeneric.Deserialize(type, new ArraySegment<byte>(input, offset, input.Length - offset), resolver);
                offset += MessagePackBinary.ReadNextBlock(input, offset);
                return obj;
            }
            catch (Exception ex)
            {
                msgPackException = ex;
            }

            throw new InvalidDataException($"Deserializing object of the `{type.Name}` type for '{field}' failed.", msgPackException);
        }

        internal static List<IFormatterResolver> CreateDefaultFormatterResolvers()
        {
            // Copy to allow users to add/remove resolvers without changing the static SignalRResolver list
            return new List<IFormatterResolver>(SignalRResolver.Resolvers);
        }

        internal class SignalRResolver : IFormatterResolver
        {
            public static readonly IFormatterResolver Instance = new SignalRResolver();

            public static readonly IList<IFormatterResolver> Resolvers = new[]
            {
                MessagePack.Resolvers.DynamicEnumAsStringResolver.Instance,
                MessagePack.Resolvers.ContractlessStandardResolver.Instance,
            };

            public IMessagePackFormatter<T> GetFormatter<T>()
            {
                return Cache<T>.Formatter;
            }

            private static class Cache<T>
            {
                public static readonly IMessagePackFormatter<T> Formatter;

                static Cache()
                {
                    foreach (var resolver in Resolvers)
                    {
                        Formatter = resolver.GetFormatter<T>();
                        if (Formatter != null)
                        {
                            return;
                        }
                    }
                }
            }
        }

        // Support for users making their own Formatter lists
        internal class CombinedResolvers : IFormatterResolver
        {
            private readonly IList<IFormatterResolver> _resolvers;

            public CombinedResolvers(IList<IFormatterResolver> resolvers)
            {
                _resolvers = resolvers;
            }

            public IMessagePackFormatter<T> GetFormatter<T>()
            {
                foreach (var resolver in _resolvers)
                {
                    var formatter = resolver.GetFormatter<T>();
                    if (formatter != null)
                    {
                        return formatter;
                    }
                }

                return null;
            }
        }
    }
}<|MERGE_RESOLUTION|>--- conflicted
+++ resolved
@@ -181,11 +181,6 @@
             var headers = ReadHeaders(input, ref offset);
             var invocationId = ReadInvocationId(input, ref offset);
             var target = ReadString(input, ref offset, "target");
-<<<<<<< HEAD
-
-            var parameterTypes = binder.GetParameterTypes(target);
-=======
->>>>>>> 5843b541
 
             try
             {
